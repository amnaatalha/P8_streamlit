--- conflicted
+++ resolved
@@ -15,16 +15,15 @@
 # ----------------------------
 st.set_page_config(page_title="Advanced Sentiment & Emotions", layout="wide", page_icon="🤖")
 
-# load models (cached in memory)
+# load models (will download the first time; cache_resource keeps them in memory)
 @st.cache_resource
 def load_models():
     sentiment = pipeline("sentiment-analysis", model="cardiffnlp/twitter-roberta-base-sentiment")
     emotion = pipeline("text-classification", model="j-hartmann/emotion-english-distilroberta-base", return_all_scores=True)
     summarizer = pipeline("summarization", model="facebook/bart-large-cnn")
-    fine_grained = pipeline("sentiment-analysis", model="nlptown/bert-base-multilingual-uncased-sentiment")
-    return sentiment, emotion, summarizer, fine_grained
-
-sentiment_analyzer, emotion_analyzer, summarizer, fine_grained_analyzer = load_models()
+    return sentiment, emotion, summarizer
+
+sentiment_analyzer, emotion_analyzer, summarizer = load_models()
 
 # ----------------------------
 # Helpers
@@ -35,7 +34,9 @@
 def chunk_text(text, chunk_size=1000, overlap=200):
     if not text:
         return []
-    chunks, start, L = [], 0, len(text)
+    chunks = []
+    start = 0
+    L = len(text)
     while start < L:
         end = min(start + chunk_size, L)
         chunks.append(text[start:end])
@@ -77,45 +78,31 @@
         st.error(f"URL fetch failed: {e}")
         return ""
 
-# ----------------------------
-# Analysis functions
-# ----------------------------
 def analyze_sentiment(text):
-    result = sentiment_analyzer(text)[0]
-    mapping = {"LABEL_0": "Negative", "LABEL_1": "Neutral", "LABEL_2": "Positive"}
-    label = mapping.get(result["label"], result["label"])
-    return {"label": label, "score": round(result["score"]*100, 2)}
-
-def analyze_fine_grained(text):
-    result = fine_grained_analyzer(text)[0]
-    label = result["label"]
-    score = round(result["score"]*100, 2)
-    mapping = {
-        "1 star": "Very Negative",
-        "2 stars": "Negative",
-        "3 stars": "Neutral",
-        "4 stars": "Positive",
-        "5 stars": "Very Positive"
-    }
-    return {"label": mapping.get(label, label), "score": score}
+    return sentiment_analyzer(text)[0]
 
 def analyze_emotions_aggregate(text):
+    """If text is long, chunk and aggregate emotion scores weighted by chunk length."""
     chunks = chunk_text(text, chunk_size=1000, overlap=200)
     if not chunks:
         return {}
-    weighted, total_len = {}, 0
+    weighted = {}
+    total_len = 0
     for ch in chunks:
         out = emotion_analyzer(ch)[0]  # list of dicts
         L = len(ch)
         total_len += L
         for item in out:
-            lbl, sc = item["label"], item["score"]
+            lbl = item["label"]
+            sc = item["score"]
             weighted[lbl] = weighted.get(lbl, 0.0) + sc * L
     for k in list(weighted.keys()):
         weighted[k] = round((weighted[k] / total_len) * 100, 2)
+    # return sorted descending
     return dict(sorted(weighted.items(), key=lambda x: x[1], reverse=True))
 
 def summarize_text(text, max_len=150):
+    # summarizer can choke on very long text; send first ~1000 chars to keep it safe
     short = text if len(text) <= 1000 else text[:1000]
     try:
         return summarizer(short, max_length=max_len, min_length=30, do_sample=False)[0]["summary_text"]
@@ -125,15 +112,18 @@
 # ----------------------------
 # UI: Input
 # ----------------------------
-st.title("🤖 Summarizer + Sentiment & Emotions Analyzer")
-st.write("Paste text, upload a file, or provide a URL. Get summary, sentiment polarity (basic + fine-grained), emotions table + chart.")
+st.title("🤖 Summarizer and Sentiment Analyzer")
+st.write("Paste text, upload a TXT or PDF, or provide a URL. Click Analyze to get sentiment, emotions (table + chart), and a summary.")
 
 mode = st.radio("Input method:", ["✍️ Text", "🌐 URL", "📂 File"], horizontal=True)
+# mode = st.radio("Input method:", ["✍️ Text", "🌐 URL"], horizontal=True)
+
 
 input_text = ""
+
 if mode == "✍️ Text":
-    input_text = st.text_area("Paste or type text:", height=260, value=st.session_state.get("input_text",""))
-    st.session_state["input_text"] = input_text
+    input_text = st.text_area("Paste or type text (no hard limit):", height=260, value=st.session_state.get("input_text",""))
+    st.session_state["input_text"] = input_text  # persist
 
 elif mode == "🌐 URL":
     url = st.text_input("Enter URL:")
@@ -142,7 +132,7 @@
         if fetched:
             input_text = (st.session_state.get("input_text","") + "\n\n" + fetched).strip()
             st.session_state["input_text"] = input_text
-            st.success("Fetched and appended.")
+            st.success("Fetched and appended to text area.")
         else:
             st.warning("No text extracted from URL.")
 
@@ -152,7 +142,7 @@
         if uploaded.type == "text/plain":
             input_text = uploaded.read().decode("utf-8", errors="ignore")
             st.session_state["input_text"] = (st.session_state.get("input_text","") + "\n\n" + input_text).strip()
-            st.success("TXT appended.")
+            st.success("TXT appended to text area.")
         elif uploaded.type == "application/pdf":
             try:
                 from PyPDF2 import PdfReader
@@ -161,10 +151,11 @@
                 full = "\n\n".join(pages)
                 input_text = full
                 st.session_state["input_text"] = (st.session_state.get("input_text","") + "\n\n" + input_text).strip()
-                st.success("PDF appended.")
+                st.success("PDF text appended to text area.")
             except Exception as e:
                 st.error("Failed to read PDF: " + str(e))
 
+# working text
 working_text = st.session_state.get("input_text","").strip()
 
 # Action buttons
@@ -174,18 +165,19 @@
 with c3: do_both = st.button("⚡ Both")
 
 # ----------------------------
-# Run analysis
+# Run analysis & display table + chart
 # ----------------------------
 if do_analyze or do_summarize or do_both:
     if not working_text:
-        st.warning("Please provide text first.")
+        st.warning("Please provide text via paste, upload, or URL.")
     else:
         text = clean_text(working_text)
-
+        # show preview and copy
         st.markdown("### Original (preview)")
         st.write(text[:1500] + ("..." if len(text) > 1500 else ""))
         copy_button(text, "Copy Original")
 
+        # summary
         result_summary = None
         if do_summarize or do_both:
             with st.spinner("Summarizing..."):
@@ -194,38 +186,46 @@
             st.write(result_summary)
             copy_button(result_summary or "", "Copy Summary")
 
+        # choose whether to analyze original or summary (if both)
         if do_analyze or do_both:
-            base_text = text if not do_both else (result_summary or text)
-            with st.spinner("Analyzing polarity & emotions..."):
-                basic = analyze_sentiment(base_text)
-                fine = analyze_fine_grained(base_text)
+            if do_both:
+                choice = st.radio("Which text to analyze for emotions?", ["Original", "Summary"], horizontal=True)
+                base_text = text if choice == "Original" else (result_summary or text)
+            else:
+                base_text = text
+
+            with st.spinner("Analyzing emotions..."):
                 emotions = analyze_emotions_aggregate(base_text)
 
-            st.subheader("🌓 Sentiment Polarity")
-            st.write(f"**Basic Polarity:** {basic['label']} ({basic['score']}%)")
-            st.write(f"**Fine-Grained Polarity:** {fine['label']} ({fine['score']}%)")
-
-            if emotions:
+            if not emotions:
+                st.warning("Emotion analysis returned no results.")
+            else:
+                # build DataFrame (descending)
                 df = pd.DataFrame(list(emotions.items()), columns=["Emotion", "Score(%)"]).sort_values("Score(%)", ascending=False).reset_index(drop=True)
                 st.subheader("🎭 Emotion Table")
-                st.dataframe(df, use_container_width=True)
-
+                st.dataframe(df, use_container_width=True)   # explicit table display
+
+                # copy and download CSV
                 csv_data = df.to_csv(index=False)
                 copy_button(csv_data, "Copy Emotions CSV")
                 st.download_button("⬇️ Download Emotions CSV", data=csv_data.encode("utf-8"), file_name="emotions.csv", mime="text/csv")
 
+                # horizontal chart: sort ascending for better horizontal ordering (largest on top)
                 df_chart = df.sort_values("Score(%)", ascending=True)
-                fig = px.bar(df_chart, x="Score(%)", y="Emotion", orientation="h",
-                             color="Score(%)", color_continuous_scale="RdYlBu",
-                             text="Score(%)", title="Emotion Distribution")
+                fig = px.bar(
+                    df_chart,
+                    x="Score(%)",
+                    y="Emotion",
+                    orientation="h",
+                    color="Score(%)",
+                    color_continuous_scale="RdYlBu",
+                    text="Score(%)",
+                    title="Emotion Distribution"
+                )
                 fig.update_traces(texttemplate='%{text:.2f}%', textposition='outside')
                 fig.update_layout(xaxis_title="Score (%)", yaxis_title="", template="plotly_white", height=450)
                 st.plotly_chart(fig, use_container_width=True)
 
-<<<<<<< HEAD
-                img_bytes = fig.to_image(format="png")
-                st.download_button("⬇️ Download Emotion Chart (PNG)", data=img_bytes, file_name="emotion_chart.png", mime="image/png")
-=======
                 
                 # Save as HTML instead of PNG
                 html_bytes = fig.to_html().encode("utf-8")
@@ -234,10 +234,12 @@
                 # # allow chart PNG download
                 # img_bytes = fig.to_image(format="png")
                 # st.download_button("⬇️ Download Emotion Chart (PNG)", data=img_bytes, file_name="emotion_chart.png", mime="image/png")
->>>>>>> 9bff5665
 
 # ----------------------------
 # Footer
 # ----------------------------
 st.markdown("---")
-st.markdown("Notes: first run may be slower while transformer models download. Input under a few thousand characters recommended for best speed.")+st.markdown(
+    "Notes: first run may be slower while transformer models download. Keep input under a few thousand characters for best speed. "
+    "If you want larger-file support or PDF/DOCX reports, we can add those while balancing dependencies."
+)